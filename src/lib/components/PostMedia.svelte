--- conflicted
+++ resolved
@@ -127,11 +127,7 @@
 					</div>
 				{/if}
 				<div class="text-xs text-blue-600 mt-2">
-<<<<<<< HEAD
-					{(() => {
-=======
 					{@const hostname = (() => {
->>>>>>> a4cd4f4c
 						try {
 							return new URL(external.uri).hostname;
 						} catch (e) {
@@ -139,10 +135,7 @@
 							return external.uri;
 						}
 					})()}
-<<<<<<< HEAD
-=======
 					{hostname}
->>>>>>> a4cd4f4c
 				</div>
 			</div>
 		</a>
@@ -171,17 +164,6 @@
 					{external.description}
 				</div>
 			{/if}
-<<<<<<< HEAD
-			<div class="text-xs text-blue-600 mt-2">
-				{(() => {
-					try {
-						return new URL(external.uri).hostname;
-					} catch (e) {
-						console.error('Invalid URL:', external.uri, e);
-						return external.uri;
-					}
-				})()}
-=======
 			{@const hostname = (() => {
 				try {
 					return new URL(external.uri).hostname;
@@ -192,7 +174,6 @@
 			})()}
 			<div class="text-xs text-blue-600 mt-2">
 				{hostname}
->>>>>>> a4cd4f4c
 			</div>
 		</div>
 	</a>
